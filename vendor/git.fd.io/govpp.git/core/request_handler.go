--- conflicted
+++ resolved
@@ -215,12 +215,7 @@
 	}
 
 	c.msgIDsLock.Lock()
-<<<<<<< HEAD
-	c.msgIDs[msgName+msgCrc] = id
-	fmt.Printf("Registering message %s under ID: %d\n", msgName, id)
-=======
 	c.msgIDs[msgKey] = id
->>>>>>> dff66220
 	c.msgIDsLock.Unlock()
 
 	return id, nil
