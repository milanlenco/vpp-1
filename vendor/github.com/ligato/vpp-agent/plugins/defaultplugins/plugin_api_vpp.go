--- conflicted
+++ resolved
@@ -17,61 +17,13 @@
 package defaultplugins
 
 import (
-	"github.com/ligato/vpp-agent/plugins/defaultplugins/aclplugin/model/acl"
-
 	"github.com/ligato/vpp-agent/idxvpp"
 	"github.com/ligato/vpp-agent/plugins/defaultplugins/ifplugin/ifaceidx"
 	"github.com/ligato/vpp-agent/plugins/defaultplugins/l2plugin/bdidx"
 )
 
-<<<<<<< HEAD
-type API interface {
-	DumpACLs() []*acl.AccessLists_Acl
-}
-
-func (plugin *Plugin) DumpACLs() []*acl.AccessLists_Acl {
-	// This will be implemented by Vlado.
-	return []*acl.AccessLists_Acl{}
-}
-
-// GetSwIfIndexes gives access to mapping of logical names (used in ETCD configuration) to sw_if_index.
-// This mapping is helpful if other plugins need to configure VPP by the Binary API that uses sw_if_index input.
-//
-// Example of is_sw_index lookup by logical name of the port "vswitch_ingres" of the network interface
-//
-//   func Init() error {
-//      swIfIndexes := defaultplugins.GetSwIfIndexes()
-//      swIfIndexes.LookupByName("vswitch_ingres")
-//
-func GetSwIfIndexes() ifaceidx.SwIfIndex {
-	return plugin().swIfIndexes
-}
-
-// GetSwIfIndexes gives access to mapping of logical names (used in ETCD configuration) to sw_if_index.
-// This mapping is helpful if other plugins need to configure VPP by the Binary API that uses sw_if_index input.
-//
-// Example of is_sw_index lookup by logical name of the port "vswitch_ingres" of the network interface
-//
-//   func Init() error {
-//      swIfIndexes := defaultplugins.GetSwIfIndexes()
-//      swIfIndexes.LookupByName("vswitch_ingres")
-//
-func (plugin *Plugin) GetSwIfIndexes() ifaceidx.SwIfIndex {
-	return plugin.swIfIndexes
-}
-
-// TODO dump interface
-
-// GetBfdSessionIndexes gives access to mapping of logical names (used in ETCD configuration) to bfd_session_indexes.
-// The mapping consists of the interface (its name), generated index and the BFDSessionMeta with an authentication key
-// used for the particular session.
-func GetBfdSessionIndexes() idxvpp.NameToIdx {
-	return plugin().bfdSessionIndexes
-}
-=======
 // API of VPP Plugin
 type API interface {
->>>>>>> 682e5f6c
 
 	// DisableResync for one or more VPP plugins. Use in Init() phase.
 	DisableResync(keyPrefix ...string)
