--- conflicted
+++ resolved
@@ -806,27 +806,14 @@
 			LinuxInterface(config.Veth2.Name)
 	}
 
-<<<<<<< HEAD
-	if !s.useTAPInterfaces {
+	if !s.useTAPInterfaces && !s.test {
 		// TODO: temporary bypass this section for TAP interfaces
 
 		// delete static routes
 		txn2.LinuxRoute(config.PodLinkRoute.Name).
 			LinuxRoute(config.PodDefaultRoute.Name)
 
-			// delete the ARP entry
-=======
-	// delete static routes
-	if !s.test {
-		// TODO: do not execute when testing until TAPs are fully supported by the vpp-agent
-		txn2.LinuxRoute(config.PodLinkRoute.Name).
-			LinuxRoute(config.PodDefaultRoute.Name)
-	}
-
-	// delete the ARP entry
-	if !s.test {
-		// TODO: do not execute when testing until TAPs are fully supported by the vpp-agent
->>>>>>> 3e1bed84
+		// delete the ARP entry
 		txn2.LinuxArpEntry(config.PodARPEntry.Name)
 	}
 
