// Copyright (c) 2017 Cisco and/or its affiliates.
//
// Licensed under the Apache License, Version 2.0 (the "License");
// you may not use this file except in compliance with the License.
// You may obtain a copy of the License at:
//
//     http://www.apache.org/licenses/LICENSE-2.0
//
// Unless required by applicable law or agreed to in writing, software
// distributed under the License is distributed on an "AS IS" BASIS,
// WITHOUT WARRANTIES OR CONDITIONS OF ANY KIND, either express or implied.
// See the License for the specific language governing permissions and
// limitations under the License.

//go:generate protoc -I ./model/cni --go_out=plugins=grpc:./model/cni ./model/cni/cni.proto
//go:generate protoc -I ./model/uid --go_out=plugins=grpc:./model/uid ./model/uid/uid.proto
//go:generate binapi-generator --input-file=/usr/share/vpp/api/stn.api.json --output-dir=bin_api
//go:generate binapi-generator --input-file=/usr/share/vpp/api/session.api.json --output-dir=bin_api

package contiv

import (
	"context"

	"fmt"

	"git.fd.io/govpp.git/api"
	"github.com/contiv/vpp/plugins/contiv/containeridx"
	"github.com/contiv/vpp/plugins/contiv/ipam"
	"github.com/contiv/vpp/plugins/contiv/model/cni"
	"github.com/contiv/vpp/plugins/kvdbproxy"
	"github.com/ligato/cn-infra/datasync"
	"github.com/ligato/cn-infra/datasync/resync"
	"github.com/ligato/cn-infra/db/keyval/etcdv3"
	"github.com/ligato/cn-infra/flavors/local"
	"github.com/ligato/cn-infra/logging"
	"github.com/ligato/cn-infra/rpc/grpc"
	"github.com/ligato/cn-infra/utils/safeclose"
	"github.com/ligato/vpp-agent/clientv1/linux"
	"github.com/ligato/vpp-agent/clientv1/linux/localclient"
	"github.com/ligato/vpp-agent/plugins/defaultplugins"
	"github.com/ligato/vpp-agent/plugins/govppmux"
	"net"
)

// Plugin transforms GRPC requests into configuration for the VPP in order
// to connect a container into the network.
type Plugin struct {
	Deps
	govppCh *api.Channel

	configuredContainers *containeridx.ConfigIndex
	cniServer            *remoteCNIserver

	nodeIDAllocator   *idAllocator
	nodeIDsresyncChan chan datasync.ResyncEvent
	nodeIDSchangeChan chan datasync.ChangeEvent
	nodeIDwatchReg    datasync.WatchRegistration

	ctx           context.Context
	ctxCancelFunc context.CancelFunc

	Config *Config
}

// Deps groups the dependencies of the Plugin.
type Deps struct {
	local.PluginInfraDeps
	GRPC    grpc.Server
	Proxy   *kvdbproxy.Plugin
	VPP     *defaultplugins.Plugin
	GoVPP   govppmux.API
	Resync  resync.Subscriber
	ETCD    *etcdv3.Plugin
	Watcher datasync.KeyValProtoWatcher
}

// Config is configuration for Contiv plugin.
// It can be injected or loaded from external config. Injection has priority to external config. To use external
// config add `<Contiv plugin name> + "-config="<absolute path to config>` in go run command flags.
type Config struct {
	IPAMConfig ipam.Config
}

// Init initializes the grpc server handling the request from the CNI.
func (plugin *Plugin) Init() error {
	plugin.configuredContainers = containeridx.NewConfigIndex(plugin.Log, plugin.PluginName, "containers")

	plugin.ctx, plugin.ctxCancelFunc = context.WithCancel(context.Background())
	if plugin.Config == nil {
		if err := plugin.applyExternalConfig(); err != nil {
			return err
		}
	}

	var err error
	plugin.govppCh, err = plugin.GoVPP.NewAPIChannel()
	if err != nil {
		return err
	}

	plugin.nodeIDAllocator = newIDAllocator(plugin.ETCD, plugin.ServiceLabel.GetAgentLabel())
	uid, err := plugin.nodeIDAllocator.getID()
	if err != nil {
		return err
	}
	plugin.Log.Infof("Uid of the node is %v", uid)

	plugin.nodeIDsresyncChan = make(chan datasync.ResyncEvent)
	plugin.nodeIDSchangeChan = make(chan datasync.ChangeEvent)

	plugin.nodeIDwatchReg, err = plugin.Watcher.Watch("contiv-plugin", plugin.nodeIDSchangeChan, plugin.nodeIDsresyncChan, allocatedIDsKeyPrefix)
	if err != nil {
		return err
	}

	plugin.cniServer, err = newRemoteCNIServer(plugin.Log,
		func() linux.DataChangeDSL { return localclient.DataChangeRequest(plugin.PluginName) },
		plugin.Proxy,
		plugin.configuredContainers,
		plugin.govppCh,
		plugin.VPP.GetSwIfIndexes(),
		plugin.ServiceLabel.GetAgentLabel(),
		&plugin.Config.IPAMConfig,
		uid)
	if err != nil {
		return fmt.Errorf("Can't create new remote CNI server due to error: %v ", err)
	}
	cni.RegisterRemoteCNIServer(plugin.GRPC.Server(), plugin.cniServer)

	go plugin.cniServer.handleNodeEvents(plugin.ctx, plugin.nodeIDsresyncChan, plugin.nodeIDSchangeChan)

	return nil
}

func (plugin *Plugin) applyExternalConfig() error {
	externalCfg := &Config{}
	found, err := plugin.PluginConfig.GetValue(externalCfg) // It tries to lookup `PluginName + "-config"` in go run command flags.
	if err != nil {
		return fmt.Errorf("External Contiv plugin configuration could not load or other problem happened: %v", err)
	}
	if !found {
		return fmt.Errorf("External Contiv plugin configuration was not found")
	}
	plugin.Config = externalCfg
	return nil
}

// AfterInit registers to the ResyncOrchestrator. The registration is done in this phase
// in order to trigger the resync for this plugin once the resync of defaultVPP plugins is finished.
func (plugin *Plugin) AfterInit() error {
	if plugin.Resync != nil {
		reg := plugin.Resync.Register(string(plugin.PluginName))
		go plugin.handleResync(reg.StatusChan())
	}
	return nil
}

// Close cleans up the resources allocated by the plugin
func (plugin *Plugin) Close() error {
	plugin.ctxCancelFunc()
	plugin.cniServer.close()
	plugin.nodeIDAllocator.releaseID()
	_, err := safeclose.CloseAll(plugin.govppCh, plugin.nodeIDwatchReg)
	return err
}

// GetIfName looks up logical interface name that corresponds to the interface associated with the given pod.
func (plugin *Plugin) GetIfName(podNamespace string, podName string) (name string, exists bool) {
	podNamesMatch := plugin.configuredContainers.LookupPodName(podName)
	podNamespacesMatch := plugin.configuredContainers.LookupPodNamespace(podNamespace)

	for _, pod1 := range podNamespacesMatch {
		for _, pod2 := range podNamesMatch {
			if pod1 == pod2 {
				found, data := plugin.configuredContainers.LookupContainer(pod1)
				if found && data != nil && data.Afpacket != nil {
					return data.Afpacket.Name, true
				}
			}
		}
	}

	plugin.Log.WithFields(logging.Fields{"podNamespace": podNamespace, "podName": podName}).Warn("No matching result found")
	return "", false
}

<<<<<<< HEAD
func (plugin *Plugin) GetHostIPAddr() (string, error) {
	hostID := plugin.cniServer.ipam.HostID()
	hostIPAddress, err := plugin.cniServer.ipam.HostIPAddress(hostID)
	if err != nil {
		plugin.Log.Warn("Could not find Host IP Address")
		return "", nil
	}

	strHostIPAddress := hostIPAddress.String()
	return strHostIPAddress, nil
=======
// GetPodNetwork provides subnet used for allocating pod IP addresses on this host node.
func (plugin *Plugin) GetPodNetwork() *net.IPNet {
	return plugin.cniServer.ipam.PodNetwork()
>>>>>>> 89a11a6f
}

func (plugin *Plugin) handleResync(resyncChan chan resync.StatusEvent) {
	for {
		select {
		case ev := <-resyncChan:
			status := ev.ResyncStatus()
			if status == resync.Started {
				err := plugin.cniServer.resync()
				if err != nil {
					plugin.Log.Error(err)
				}
			}
			ev.Ack()
		case <-plugin.ctx.Done():
			return
		}
	}
}<|MERGE_RESOLUTION|>--- conflicted
+++ resolved
@@ -23,6 +23,8 @@
 	"context"
 
 	"fmt"
+
+	"net"
 
 	"git.fd.io/govpp.git/api"
 	"github.com/contiv/vpp/plugins/contiv/containeridx"
@@ -40,7 +42,6 @@
 	"github.com/ligato/vpp-agent/clientv1/linux/localclient"
 	"github.com/ligato/vpp-agent/plugins/defaultplugins"
 	"github.com/ligato/vpp-agent/plugins/govppmux"
-	"net"
 )
 
 // Plugin transforms GRPC requests into configuration for the VPP in order
@@ -185,22 +186,9 @@
 	return "", false
 }
 
-<<<<<<< HEAD
-func (plugin *Plugin) GetHostIPAddr() (string, error) {
-	hostID := plugin.cniServer.ipam.HostID()
-	hostIPAddress, err := plugin.cniServer.ipam.HostIPAddress(hostID)
-	if err != nil {
-		plugin.Log.Warn("Could not find Host IP Address")
-		return "", nil
-	}
-
-	strHostIPAddress := hostIPAddress.String()
-	return strHostIPAddress, nil
-=======
 // GetPodNetwork provides subnet used for allocating pod IP addresses on this host node.
 func (plugin *Plugin) GetPodNetwork() *net.IPNet {
 	return plugin.cniServer.ipam.PodNetwork()
->>>>>>> 89a11a6f
 }
 
 func (plugin *Plugin) handleResync(resyncChan chan resync.StatusEvent) {
