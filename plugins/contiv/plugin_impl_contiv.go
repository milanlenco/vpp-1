--- conflicted
+++ resolved
@@ -102,11 +102,8 @@
 	CleanupIdleNATSessions     bool   // if enabled, the agent will periodically check for idle NAT sessions and delete inactive ones
 	TCPNATSessionTimeout       uint32 // NAT session timeout (in minutes) for TCP connections, used in case that CleanupIdleNATSessions is turned on
 	OtherNATSessionTimeout     uint32 // NAT session timeout (in minutes) for non-TCP connections, used in case that CleanupIdleNATSessions is turned on
-<<<<<<< HEAD
 	ScanIPNeighbors            bool   // if enabled, periodically scans and probes IP neighbors to maintain the ARP table
-=======
 	ServiceLocalEndpointWeight uint8
->>>>>>> 51cdb2da
 	IPAMConfig                 ipam.Config
 	NodeConfig                 []OneNodeConfig
 }
