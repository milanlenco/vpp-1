/*
 * // Copyright (c) 2017 Cisco and/or its affiliates.
 * //
 * // Licensed under the Apache License, Version 2.0 (the "License");
 * // you may not use this file except in compliance with the License.
 * // You may obtain a copy of the License at:
 * //
 * //     http://www.apache.org/licenses/LICENSE-2.0
 * //
 * // Unless required by applicable law or agreed to in writing, software
 * // distributed under the License is distributed on an "AS IS" BASIS,
 * // WITHOUT WARRANTIES OR CONDITIONS OF ANY KIND, either express or implied.
 * // See the License for the specific language governing permissions and
 * // limitations under the License.
 */

package acl

import (
	"net"
	"strings"

	"github.com/golang/protobuf/proto"

	"github.com/ligato/cn-infra/logging"
	"github.com/ligato/vpp-agent/clientv1/linux"
	"github.com/ligato/vpp-agent/plugins/defaultplugins"
	vpp_acl "github.com/ligato/vpp-agent/plugins/defaultplugins/common/model/acl"

	"github.com/contiv/vpp/plugins/contiv"
	podmodel "github.com/contiv/vpp/plugins/ksr/model/pod"
	"github.com/contiv/vpp/plugins/policy/renderer"
	"github.com/contiv/vpp/plugins/policy/renderer/cache"
)

const (
	// ACLNamePrefix is used to tag ACLs created for the implementation of K8s policies.
	ACLNamePrefix = "contiv/vpp-policy-"

	// ReflectiveACLName is the name of the *reflective* ACL (full name prefixed with
	// ACLNamePrefix). Reflective ACL is used to allow responses of accepted sessions
	// regardless of installed policies on the way back.
	ReflectiveACLName = "REFLECTION"
)

// Renderer renders Contiv Rules into VPP ACLs.
// ACLs are installed into VPP by the aclplugin from vpp-agent.
// The configuration changes are transported into aclplugin via localclient.
type Renderer struct {
	Deps

	cache         *cache.RendererCache
	podInterfaces PodInterfaces
}

// Deps lists dependencies of Renderer.
type Deps struct {
	Log           logging.Logger
	LogFactory    logging.LogFactory /* optional */
	Contiv        contiv.API         /* for GetIfName() */
	VPP           defaultplugins.API /* for DumpACLs() */
	ACLTxnFactory func() (dsl linux.DataChangeDSL)
}

// RendererTxn represents a single transaction of Renderer.
type RendererTxn struct {
	Log      logging.Logger
	cacheTxn cache.Txn
	vpp      defaultplugins.API
	renderer *Renderer
	resync   bool
}

// PodInterfaces is a map used to remember interface of each (configured) pod.
type PodInterfaces map[podmodel.ID]string

// Init initializes the ACL Renderer.
func (r *Renderer) Init() error {
	r.cache = &cache.RendererCache{}
	if r.LogFactory != nil {
		r.cache.Log = r.LogFactory.NewLogger("-aclCache")
	} else {
		r.cache.Log = r.Log
	}
	r.cache.Init(cache.EgressOrientation)
	r.podInterfaces = make(PodInterfaces)
	return nil
}

// NewTxn starts a new transaction. The rendering executes only after Commit()
// is called. Rollback is not yet supported however.
// If <resync> is enabled, the supplied configuration will completely
// replace the existing one. Otherwise, the change is performed incrementally,
// i.e. interfaces not mentioned in the transaction are left unaffected.
func (r *Renderer) NewTxn(resync bool) renderer.Txn {
	txn := &RendererTxn{
		Log:      r.Log,
		cacheTxn: r.cache.NewTxn(),
		vpp:      r.VPP,
		renderer: r,
		resync:   resync,
	}
	return txn
}

// Render applies the set of ingress & egress rules for a given pod.
// The existing rules are replaced.
// Te actual change is performed only after the commit.
func (art *RendererTxn) Render(pod podmodel.ID, podIP *net.IPNet, ingress []*renderer.ContivRule, egress []*renderer.ContivRule, removed bool) renderer.Txn {
	art.renderer.Log.WithFields(logging.Fields{
		"pod":     pod,
		"ingress": ingress,
		"egress":  egress,
		"removed": removed,
	}).Debug("ACL RendererTxn Render()")

	art.cacheTxn.Update(pod, &cache.PodConfig{PodIP: podIP, Ingress: ingress, Egress: egress, Removed: removed})
	return art
}

// Commit proceeds with the rendering. A minimalistic set of changes is
// calculated using RendererCache and applied as one transaction via the
// localclient.
func (art *RendererTxn) Commit() error {
	var (
		aclDump          []*cache.ContivRuleTable
		globalTable      *cache.ContivRuleTable
		hasReflectiveACL bool
		err              error
	)

	if art.resync {
		// Re-synchronize with VPP first.
		aclDump, hasReflectiveACL, err = art.dumpVppACLConfig()
		if err != nil {
			return err
		}
		err = art.renderer.cache.Resync(aclDump)
		if err != nil {
			return err
		}
		// Remove pods not present in the transaction.
		txnPods := art.cacheTxn.GetUpdatedPods()
		for pod := range art.renderer.cache.GetAllPods() {
			if !txnPods.Has(pod) {
				art.cacheTxn.Update(pod,
					&cache.PodConfig{
						Removed: true,
					})
			}
		}
	} else {
		if art.renderer.cache.GetGlobalTable().NumOfRules != 0 ||
			len(art.renderer.cache.GetIsolatedPods()) > 0 {
			hasReflectiveACL = true
		}
	}

	// Get the minimalistic diff to be rendered.
	changes := art.cacheTxn.GetChanges()
	if !art.resync && len(changes) == 0 {
		art.renderer.Log.Debug("No changes to be rendered in the transaction")
		// Still need to commit the configuration updates from the transaction.
		return art.cacheTxn.Commit()
	}

	// Render ACLs and propagate changes via localclient.
	dsl := art.renderer.ACLTxnFactory()
	putDsl := dsl.Put()
	deleteDsl := dsl.Delete()

	// First render local tables.
	for _, change := range changes {
		if change.Table.Type == cache.Global {
			// Reconfigure global table after the local ones.
			globalTable = change.Table
			continue
		}
		if len(change.PreviousPods) == 0 {
			// New ACL
			acl := art.renderACL(change.Table)
			putDsl.ACL(acl)
			art.renderer.Log.WithFields(logging.Fields{
				"table": change.Table,
				"acl":   acl,
			}).Debug("Put new ACL")
		} else if len(change.Table.Pods) != 0 {
			// Changed interfaces
			aclPrivCopy := proto.Clone(change.Table.Private.(*vpp_acl.AccessLists_Acl))
			acl := aclPrivCopy.(*vpp_acl.AccessLists_Acl)
			acl.Interfaces = art.renderInterfaces(change.Table.Pods, false)
			putDsl.ACL(acl)
			art.renderer.Log.WithFields(logging.Fields{
				"table":    change.Table,
				"prevPods": change.PreviousPods,
				"acl":      acl,
			}).Debug("Put updated ACL")
		} else {
			// Removed ACL
			acl := change.Table.Private.(*vpp_acl.AccessLists_Acl)
			deleteDsl.ACL(acl.AclName)
			art.renderer.Log.WithFields(logging.Fields{
				"table": change.Table,
				"acl":   acl,
			}).Debug("Removed ACL")
		}
	}

	if art.resync && globalTable == nil && art.renderer.cache.GetGlobalTable().NumOfRules != 0 {
		// Even if the content of the global table has not changed, resync the interfaces.
		globalTable = art.renderer.cache.GetGlobalTable()
	}

	// Render the global table.
	var gtAddedOrDeleted bool // will be true if global table is being added / removed (not updated)
	if globalTable != nil {
		globalACL := art.renderACL(globalTable)
		if globalTable.NumOfRules == 0 {
			// Remove empty global table.
			deleteDsl.ACL(globalACL.AclName)
			gtAddedOrDeleted = true
			art.renderer.Log.WithFields(logging.Fields{
				"table": globalTable,
				"acl":   globalACL,
			}).Debug("Removed Global ACL")
		} else {
			// Update content of the global table.
			globalACL.Interfaces.Egress = art.getNodeOutputInterfaces()
			putDsl.ACL(globalACL)
			if art.renderer.cache.GetGlobalTable().NumOfRules == 0 {
				gtAddedOrDeleted = true
			}
			art.renderer.Log.WithFields(logging.Fields{
				"table": globalTable,
				"acl":   globalACL,
			}).Debug("Put Global ACL")
		}
	}

	// Render the reflective ACL
	if art.resync || gtAddedOrDeleted ||
		!art.cacheTxn.GetIsolatedPods().Equals(art.renderer.cache.GetIsolatedPods()) {
		reflectiveACL := art.reflectiveACL()
		if len(reflectiveACL.Interfaces.Ingress) == 0 {
			if hasReflectiveACL {
				deleteDsl.ACL(reflectiveACL.AclName)
				art.renderer.Log.Debug("Removed Reflective ACL")
			}
		} else {
			putDsl.ACL(reflectiveACL)
			art.renderer.Log.WithFields(logging.Fields{
				"acl": reflectiveACL,
			}).Debug("Put Reflective ACL")
		}
	}

	err = dsl.Send().ReceiveReply()
	if err != nil {
		return err
	}

	// Save changes into the cache.
	return art.cacheTxn.Commit()
}

// reflectiveACL returns the configuration of the reflective ACL.
func (art *RendererTxn) reflectiveACL() *vpp_acl.AccessLists_Acl {
	// Prepare table to render the ACL from.
	ruleTCPAny := &renderer.ContivRule{
		Action:      renderer.ActionPermit,
		SrcNetwork:  &net.IPNet{},
		DestNetwork: &net.IPNet{},
		Protocol:    renderer.TCP,
		SrcPort:     0,
		DestPort:    0,
	}
	ruleUDPAny := &renderer.ContivRule{
		Action:      renderer.ActionPermit,
		SrcNetwork:  &net.IPNet{},
		DestNetwork: &net.IPNet{},
		Protocol:    renderer.UDP,
		SrcPort:     0,
		DestPort:    0,
	}
	table := cache.NewContivRuleTable(ReflectiveACLName)
	table.Rules = []*renderer.ContivRule{ruleTCPAny, ruleUDPAny}
	table.NumOfRules = 2
	table.Pods = art.cacheTxn.GetIsolatedPods()
	// Render the ACL.
	acl := art.renderACL(table)
	if art.cacheTxn.GetGlobalTable().NumOfRules > 0 {
		acl.Interfaces.Ingress = append(acl.Interfaces.Ingress, art.getNodeOutputInterfaces()...)
	}
	return acl
}

// getNodeOutputInterfaces returns the list of interfaces that connect this K8s node
// with the outside world.
func (art *RendererTxn) getNodeOutputInterfaces() []string {
	interfaces := []string{}
	interfaces = append(interfaces, art.renderer.Contiv.GetHostInterconnectIfName())
	interfaces = append(interfaces, art.renderer.Contiv.GetMainPhysicalIfName())
	interfaces = append(interfaces, art.renderer.Contiv.GetOtherPhysicalIfNames()...)
	vxlanBVI := art.renderer.Contiv.GetVxlanBVIIfName()
	if vxlanBVI != "" {
		interfaces = append(interfaces, vxlanBVI)
	}
	return interfaces
}

// renderACL renders ContivRuleTable into the equivalent ACL configuration.
func (art *RendererTxn) renderACL(table *cache.ContivRuleTable) *vpp_acl.AccessLists_Acl {
	const maxPortNum = ^uint16(0)
	acl := &vpp_acl.AccessLists_Acl{}
	acl.AclName = ACLNamePrefix + table.ID
	acl.Interfaces = art.renderInterfaces(table.Pods, table.ID == ReflectiveACLName)
	for i := 0; i < table.NumOfRules; i++ {
		rule := table.Rules[i]
		aclRule := &vpp_acl.AccessLists_Acl_Rule{}
		if rule.Action == renderer.ActionDeny {
			aclRule.AclAction = vpp_acl.AclAction_DENY
		} else if table.ID == ReflectiveACLName {
			aclRule.AclAction = vpp_acl.AclAction_REFLECT
		} else {
			aclRule.AclAction = vpp_acl.AclAction_PERMIT
		}
		aclRule.Match = &vpp_acl.AccessLists_Acl_Rule_Match{}
		aclRule.Match.IpRule = &vpp_acl.AccessLists_Acl_Rule_Match_IpRule{}
		aclRule.Match.IpRule.Ip = &vpp_acl.AccessLists_Acl_Rule_Match_IpRule_Ip{}
		if len(rule.SrcNetwork.IP) > 0 {
			aclRule.Match.IpRule.Ip.SourceNetwork = rule.SrcNetwork.String()
		}
		if len(rule.DestNetwork.IP) > 0 {
			aclRule.Match.IpRule.Ip.DestinationNetwork = rule.DestNetwork.String()
		}
		if rule.Protocol == renderer.TCP {
			aclRule.Match.IpRule.Tcp = &vpp_acl.AccessLists_Acl_Rule_Match_IpRule_Tcp{}
			aclRule.Match.IpRule.Tcp.SourcePortRange = &vpp_acl.AccessLists_Acl_Rule_Match_IpRule_PortRange{}
			aclRule.Match.IpRule.Tcp.SourcePortRange.LowerPort = uint32(rule.SrcPort)
			if rule.SrcPort == 0 {
				aclRule.Match.IpRule.Tcp.SourcePortRange.UpperPort = uint32(maxPortNum)
			} else {
				aclRule.Match.IpRule.Tcp.SourcePortRange.UpperPort = uint32(rule.SrcPort)
			}
			aclRule.Match.IpRule.Tcp.DestinationPortRange = &vpp_acl.AccessLists_Acl_Rule_Match_IpRule_PortRange{}
			aclRule.Match.IpRule.Tcp.DestinationPortRange.LowerPort = uint32(rule.DestPort)
			if rule.DestPort == 0 {
				aclRule.Match.IpRule.Tcp.DestinationPortRange.UpperPort = uint32(maxPortNum)
			} else {
				aclRule.Match.IpRule.Tcp.DestinationPortRange.UpperPort = uint32(rule.DestPort)
			}
<<<<<<< HEAD
		}
		if rule.Protocol == renderer.UDP {
			aclRule.Matches.IpRule.Udp = &vpp_acl.AccessLists_Acl_Rule_Matches_IpRule_Udp{}
			aclRule.Matches.IpRule.Udp.SourcePortRange = &vpp_acl.AccessLists_Acl_Rule_Matches_IpRule_Udp_SourcePortRange{}
			aclRule.Matches.IpRule.Udp.SourcePortRange.LowerPort = uint32(rule.SrcPort)
=======
		} else {
			aclRule.Match.IpRule.Udp = &vpp_acl.AccessLists_Acl_Rule_Match_IpRule_Udp{}
			aclRule.Match.IpRule.Udp.SourcePortRange = &vpp_acl.AccessLists_Acl_Rule_Match_IpRule_PortRange{}
			aclRule.Match.IpRule.Udp.SourcePortRange.LowerPort = uint32(rule.SrcPort)
>>>>>>> cc9f9d84
			if rule.SrcPort == 0 {
				aclRule.Match.IpRule.Udp.SourcePortRange.UpperPort = uint32(maxPortNum)
			} else {
				aclRule.Match.IpRule.Udp.SourcePortRange.UpperPort = uint32(rule.SrcPort)
			}
			aclRule.Match.IpRule.Udp.DestinationPortRange = &vpp_acl.AccessLists_Acl_Rule_Match_IpRule_PortRange{}
			aclRule.Match.IpRule.Udp.DestinationPortRange.LowerPort = uint32(rule.DestPort)
			if rule.DestPort == 0 {
				aclRule.Match.IpRule.Udp.DestinationPortRange.UpperPort = uint32(maxPortNum)
			} else {
				aclRule.Match.IpRule.Udp.DestinationPortRange.UpperPort = uint32(rule.DestPort)
			}
		}
		acl.Rules = append(acl.Rules, aclRule)
	}
<<<<<<< HEAD
=======

	// Allow all ICMP traffic
	if table.NumOfRules > 0 {
		aclRule := &vpp_acl.AccessLists_Acl_Rule{}
		if table.ID == ReflectiveACLName {
			aclRule.AclAction = vpp_acl.AclAction_REFLECT
		} else {
			aclRule.AclAction = vpp_acl.AclAction_PERMIT
		}
		aclRule.Match = &vpp_acl.AccessLists_Acl_Rule_Match{}
		aclRule.Match.IpRule = &vpp_acl.AccessLists_Acl_Rule_Match_IpRule{}
		aclRule.Match.IpRule.Ip = &vpp_acl.AccessLists_Acl_Rule_Match_IpRule_Ip{}
		aclRule.Match.IpRule.Icmp = &vpp_acl.AccessLists_Acl_Rule_Match_IpRule_Icmp{}
		aclRule.Match.IpRule.Icmp.IcmpTypeRange = &vpp_acl.AccessLists_Acl_Rule_Match_IpRule_Icmp_Range{}
		aclRule.Match.IpRule.Icmp.IcmpTypeRange.First = 0
		aclRule.Match.IpRule.Icmp.IcmpTypeRange.Last = maxICMPType
		aclRule.Match.IpRule.Icmp.IcmpCodeRange = &vpp_acl.AccessLists_Acl_Rule_Match_IpRule_Icmp_Range{}
		aclRule.Match.IpRule.Icmp.IcmpCodeRange.First = 0
		aclRule.Match.IpRule.Icmp.IcmpCodeRange.Last = maxICMPCode
		acl.Rules = append(acl.Rules, aclRule)
	}

>>>>>>> cc9f9d84
	table.Private = acl
	return acl
}

// renderInterfaces renders a set of Interface names into the corresponding
// instance of AccessLists_Acl_Interfaces.
func (art *RendererTxn) renderInterfaces(pods cache.PodSet, ingress bool) *vpp_acl.AccessLists_Acl_Interfaces {
	aclIfs := &vpp_acl.AccessLists_Acl_Interfaces{}
	for podID := range pods {
		// Get the interface associated with the pod.
		ifName, found := art.renderer.podInterfaces[podID] // first query local cache
		if !found {
			ifName, found = art.renderer.Contiv.GetIfName(podID.Namespace, podID.Name) // next query Contiv plugin
			if !found {
				art.renderer.Log.WithField("pod", podID).Warn("Unable to get the interface assigned to the Pod")
				continue
			}
		}
		art.renderer.podInterfaces[podID] = ifName
		if ingress {
			aclIfs.Ingress = append(aclIfs.Ingress, ifName)
		} else {
			aclIfs.Egress = append(aclIfs.Egress, ifName)
		}
	}
	return aclIfs
}

// dumpVppACLConfig dumps current ACL config in the format suitable for the resync
// of the cache.
func (art *RendererTxn) dumpVppACLConfig() (tables []*cache.ContivRuleTable, hasReflectiveACL bool, err error) {
	const maxPortNum = uint32(^uint16(0))
	tables = []*cache.ContivRuleTable{}

	aclDump, err := art.vpp.DumpACL()
	if err != nil {
		return tables, false, err
	}
	for _, acl := range aclDump {
		if !strings.HasPrefix(acl.AclName, ACLNamePrefix) {
			/* ACL not installed by this plugin */
			continue
		}
		aclName := strings.TrimPrefix(acl.AclName, ACLNamePrefix)

		// Skip the Reflective ACL.
		if aclName == ReflectiveACLName {
			hasReflectiveACL = true
			continue
		}

		// Local / Global table
		table := cache.NewContivRuleTable(aclName)

		// Pods
		if table.Type == cache.Local {
			if acl.Interfaces == nil {
				// invalid, skip
				art.Log.WithField("aclName", acl.AclName).Warn("Skipping ACL without 'Interfaces'")
				continue
			}
			if len(acl.Interfaces.Ingress) > 0 {
				// invalid, skip
				art.Log.WithField("aclName", acl.AclName).Warn("Skipping non-reflective ACL assigned to ingress")
				continue
			}
			if len(acl.Interfaces.Egress) > 0 {
				for _, ifName := range acl.Interfaces.Egress {
					podNs, podName, exists := art.renderer.Contiv.GetPodByIf(ifName)
					if !exists {
						continue
					}
					table.Pods.Add(podmodel.ID{Name: podName, Namespace: podNs})
				}
			} else {
				// unused, skip
				art.Log.WithField("aclName", acl.AclName).Warn("Skipping ACL without assigned interfaces")
				continue
			}
		}

		// Rules
		for _, aclRule := range acl.Rules {
			rule := &renderer.ContivRule{}
			// Rule Action
			switch aclRule.AclAction {
			case vpp_acl.AclAction_PERMIT:
				rule.Action = renderer.ActionPermit
			case vpp_acl.AclAction_DENY:
				rule.Action = renderer.ActionDeny
			default:
				art.Log.WithField("rule", aclRule).Warn("Skipping ACL rule with unhandled action 'REFLECT'")
				continue
			}
			// Rule IPs
			if aclRule.Match == nil {
				// invalid, skip
				art.Log.WithField("rule", aclRule).Warn("Skipping ACL rule without 'Matches'")
				continue
			}
			if aclRule.Match.IpRule == nil {
				// unhandled, skip
				art.Log.WithField("rule", aclRule).Warn("Skipping ACL MAC-IP rule")
				continue
			}
			rule.SrcNetwork = &net.IPNet{}
			rule.DestNetwork = &net.IPNet{}
			if aclRule.Match.IpRule.Ip != nil {
				if aclRule.Match.IpRule.Ip.SourceNetwork != "" {
					_, rule.SrcNetwork, err = net.ParseCIDR(aclRule.Match.IpRule.Ip.SourceNetwork)
					if err != nil {
						art.Log.WithField("err", err).Warn("Failed to parse source IP address")
						continue
					}
				}
				if aclRule.Match.IpRule.Ip.DestinationNetwork != "" {
					_, rule.DestNetwork, err = net.ParseCIDR(aclRule.Match.IpRule.Ip.DestinationNetwork)
					if err != nil {
						art.Log.WithField("err", err).Warn("Failed to parse destination IP address")
						continue
					}
				}
			}
			// L4
<<<<<<< HEAD
			rule.Protocol = renderer.ANY
			if aclRule.Matches.IpRule.Icmp != nil || aclRule.Matches.IpRule.Other != nil {
				// unhandled, skip
				art.Log.WithField("rule", aclRule).Warn("Skipping ICMP/Other ACL rule")
				continue
			}
			if aclRule.Matches.IpRule.Tcp != nil {
=======
			if aclRule.Match.IpRule.Icmp != nil {
				// skip ICMP rule
				continue
			} else if aclRule.Match.IpRule.Tcp != nil {
>>>>>>> cc9f9d84
				rule.Protocol = renderer.TCP
				if aclRule.Match.IpRule.Tcp.SourcePortRange != nil {
					if aclRule.Match.IpRule.Tcp.SourcePortRange.LowerPort != aclRule.Match.IpRule.Tcp.SourcePortRange.UpperPort {
						if aclRule.Match.IpRule.Tcp.SourcePortRange.LowerPort != 0 ||
							aclRule.Match.IpRule.Tcp.SourcePortRange.UpperPort != maxPortNum {
							// unhandled, skip
							art.Log.WithField("rule", aclRule).Warn("Skipping ACL rule with TCP port range")
							continue
						}
					}
					rule.SrcPort = uint16(aclRule.Match.IpRule.Tcp.SourcePortRange.LowerPort)
				}
				if aclRule.Match.IpRule.Tcp.DestinationPortRange != nil {
					if aclRule.Match.IpRule.Tcp.DestinationPortRange.LowerPort != aclRule.Match.IpRule.Tcp.DestinationPortRange.UpperPort {
						if aclRule.Match.IpRule.Tcp.DestinationPortRange.LowerPort != 0 ||
							aclRule.Match.IpRule.Tcp.DestinationPortRange.UpperPort != maxPortNum {
							// unhandled, skip
							art.Log.WithField("rule", aclRule).Warn("Skipping ACL rule with TCP port range")
							continue
						}
					}
					rule.DestPort = uint16(aclRule.Match.IpRule.Tcp.DestinationPortRange.LowerPort)
				}
<<<<<<< HEAD
			}
			if aclRule.Matches.IpRule.Udp != nil {
=======
			} else if aclRule.Match.IpRule.Udp != nil {
>>>>>>> cc9f9d84
				rule.Protocol = renderer.UDP
				if aclRule.Match.IpRule.Udp.SourcePortRange != nil {
					if aclRule.Match.IpRule.Udp.SourcePortRange.LowerPort != aclRule.Match.IpRule.Udp.SourcePortRange.UpperPort {
						if aclRule.Match.IpRule.Udp.SourcePortRange.LowerPort != 0 ||
							aclRule.Match.IpRule.Udp.SourcePortRange.UpperPort != maxPortNum {
							// unhandled, skip
							art.Log.WithField("rule", aclRule).Warn("Skipping ACL rule with UDP port range")
							continue
						}
					}
					rule.SrcPort = uint16(aclRule.Match.IpRule.Udp.SourcePortRange.LowerPort)
				}
				if aclRule.Match.IpRule.Udp.DestinationPortRange != nil {
					if aclRule.Match.IpRule.Udp.DestinationPortRange.LowerPort != aclRule.Match.IpRule.Udp.DestinationPortRange.UpperPort {
						if aclRule.Match.IpRule.Udp.DestinationPortRange.LowerPort != 0 ||
							aclRule.Match.IpRule.Udp.DestinationPortRange.UpperPort != maxPortNum {
							// unhandled, skip
							art.Log.WithField("rule", aclRule).Warn("Skipping ACL rule with UDP port range")
							continue
						}
					}
					rule.DestPort = uint16(aclRule.Match.IpRule.Udp.DestinationPortRange.LowerPort)
				}
			}
			// Add rule to the list.
			table.InsertRule(rule)
		}

		// Private
		table.Private = acl

		// Add table to the list of tables.
		tables = append(tables, table)
	}

	return tables, hasReflectiveACL, nil
}<|MERGE_RESOLUTION|>--- conflicted
+++ resolved
@@ -314,6 +314,7 @@
 	acl := &vpp_acl.AccessLists_Acl{}
 	acl.AclName = ACLNamePrefix + table.ID
 	acl.Interfaces = art.renderInterfaces(table.Pods, table.ID == ReflectiveACLName)
+
 	for i := 0; i < table.NumOfRules; i++ {
 		rule := table.Rules[i]
 		aclRule := &vpp_acl.AccessLists_Acl_Rule{}
@@ -349,18 +350,11 @@
 			} else {
 				aclRule.Match.IpRule.Tcp.DestinationPortRange.UpperPort = uint32(rule.DestPort)
 			}
-<<<<<<< HEAD
 		}
 		if rule.Protocol == renderer.UDP {
-			aclRule.Matches.IpRule.Udp = &vpp_acl.AccessLists_Acl_Rule_Matches_IpRule_Udp{}
-			aclRule.Matches.IpRule.Udp.SourcePortRange = &vpp_acl.AccessLists_Acl_Rule_Matches_IpRule_Udp_SourcePortRange{}
-			aclRule.Matches.IpRule.Udp.SourcePortRange.LowerPort = uint32(rule.SrcPort)
-=======
-		} else {
 			aclRule.Match.IpRule.Udp = &vpp_acl.AccessLists_Acl_Rule_Match_IpRule_Udp{}
 			aclRule.Match.IpRule.Udp.SourcePortRange = &vpp_acl.AccessLists_Acl_Rule_Match_IpRule_PortRange{}
 			aclRule.Match.IpRule.Udp.SourcePortRange.LowerPort = uint32(rule.SrcPort)
->>>>>>> cc9f9d84
 			if rule.SrcPort == 0 {
 				aclRule.Match.IpRule.Udp.SourcePortRange.UpperPort = uint32(maxPortNum)
 			} else {
@@ -376,31 +370,7 @@
 		}
 		acl.Rules = append(acl.Rules, aclRule)
 	}
-<<<<<<< HEAD
-=======
-
-	// Allow all ICMP traffic
-	if table.NumOfRules > 0 {
-		aclRule := &vpp_acl.AccessLists_Acl_Rule{}
-		if table.ID == ReflectiveACLName {
-			aclRule.AclAction = vpp_acl.AclAction_REFLECT
-		} else {
-			aclRule.AclAction = vpp_acl.AclAction_PERMIT
-		}
-		aclRule.Match = &vpp_acl.AccessLists_Acl_Rule_Match{}
-		aclRule.Match.IpRule = &vpp_acl.AccessLists_Acl_Rule_Match_IpRule{}
-		aclRule.Match.IpRule.Ip = &vpp_acl.AccessLists_Acl_Rule_Match_IpRule_Ip{}
-		aclRule.Match.IpRule.Icmp = &vpp_acl.AccessLists_Acl_Rule_Match_IpRule_Icmp{}
-		aclRule.Match.IpRule.Icmp.IcmpTypeRange = &vpp_acl.AccessLists_Acl_Rule_Match_IpRule_Icmp_Range{}
-		aclRule.Match.IpRule.Icmp.IcmpTypeRange.First = 0
-		aclRule.Match.IpRule.Icmp.IcmpTypeRange.Last = maxICMPType
-		aclRule.Match.IpRule.Icmp.IcmpCodeRange = &vpp_acl.AccessLists_Acl_Rule_Match_IpRule_Icmp_Range{}
-		aclRule.Match.IpRule.Icmp.IcmpCodeRange.First = 0
-		aclRule.Match.IpRule.Icmp.IcmpCodeRange.Last = maxICMPCode
-		acl.Rules = append(acl.Rules, aclRule)
-	}
-
->>>>>>> cc9f9d84
+
 	table.Private = acl
 	return acl
 }
@@ -525,20 +495,12 @@
 				}
 			}
 			// L4
-<<<<<<< HEAD
 			rule.Protocol = renderer.ANY
-			if aclRule.Matches.IpRule.Icmp != nil || aclRule.Matches.IpRule.Other != nil {
-				// unhandled, skip
-				art.Log.WithField("rule", aclRule).Warn("Skipping ICMP/Other ACL rule")
-				continue
-			}
-			if aclRule.Matches.IpRule.Tcp != nil {
-=======
 			if aclRule.Match.IpRule.Icmp != nil {
 				// skip ICMP rule
 				continue
-			} else if aclRule.Match.IpRule.Tcp != nil {
->>>>>>> cc9f9d84
+			}
+			if aclRule.Match.IpRule.Tcp != nil {
 				rule.Protocol = renderer.TCP
 				if aclRule.Match.IpRule.Tcp.SourcePortRange != nil {
 					if aclRule.Match.IpRule.Tcp.SourcePortRange.LowerPort != aclRule.Match.IpRule.Tcp.SourcePortRange.UpperPort {
@@ -562,12 +524,8 @@
 					}
 					rule.DestPort = uint16(aclRule.Match.IpRule.Tcp.DestinationPortRange.LowerPort)
 				}
-<<<<<<< HEAD
-			}
-			if aclRule.Matches.IpRule.Udp != nil {
-=======
-			} else if aclRule.Match.IpRule.Udp != nil {
->>>>>>> cc9f9d84
+			}
+			if aclRule.Match.IpRule.Udp != nil {
 				rule.Protocol = renderer.UDP
 				if aclRule.Match.IpRule.Udp.SourcePortRange != nil {
 					if aclRule.Match.IpRule.Udp.SourcePortRange.LowerPort != aclRule.Match.IpRule.Udp.SourcePortRange.UpperPort {
